--- conflicted
+++ resolved
@@ -6,60 +6,26 @@
 
 ### Added
 
-<<<<<<< HEAD
-*
-
-### Changed
-
-*
-
-### Fixed
-
-*
+* Avoid to process again challenges that are already validated
+  when a certificate is issued.
+
+### Changed
+
+* Lexicon-based DNS plugins are now fully compatible with Lexicon 3.x (support
+  on 2.x branch is maintained).
+
+### Fixed
+
+* Fixed accessing josepy contents through acme.jose when the full acme.jose
+  path is used.
+* Clarify behavior for deleting certs as part of revocation.
 
 Despite us having broken lockstep, we are continuing to release new versions of
 all Certbot components during releases for the time being, however, the only
 package with changes other than its version number was:
 
-*
-
-More details about these changes can be found on our GitHub repo.
-
-## 0.31.1 - 2019-01-24
-
-### Fixed
-
-=======
-* Avoid to process again challenges that are already validated
-  when a certificate is issued.
-
-### Changed
-
-* Lexicon-based DNS plugins are now fully compatible with Lexicon 3.x (support
-  on 2.x branch is maintained).
-
-### Fixed
-
-* Fixed accessing josepy contents through acme.jose when the full acme.jose
-  path is used.
-* Clarify behavior for deleting certs as part of revocation.
->>>>>>> 9746c310
-* Always download the pinned version of pip in pipstrap to address breakages
-* Rename old,default.conf to old-and-default.conf to address commas in filenames
-  breaking recent versions of pip.
-* Add VIRTUALENV_NO_DOWNLOAD=1 to all calls to virtualenv to address breakages
-  from venv downloading the latest pip
-
-Despite us having broken lockstep, we are continuing to release new versions of
-all Certbot components during releases for the time being, however, the only
-package with changes other than its version number was:
-
-<<<<<<< HEAD
-* certbot-apache
-=======
 * acme
 * certbot
-* certbot-apache
 * certbot-dns-cloudxns
 * certbot-dns-dnsimple
 * certbot-dns-dnsmadeeasy
@@ -69,7 +35,24 @@
 * certbot-dns-nsone
 * certbot-dns-ovh
 * certbot-dns-sakuracloud
->>>>>>> 9746c310
+
+More details about these changes can be found on our GitHub repo.
+
+## 0.30.1 - 2019-01-24
+
+### Fixed
+
+* Always download the pinned version of pip in pipstrap to address breakages
+* Rename old,default.conf to old-and-default.conf to address commas in filenames
+  breaking recent versions of pip.
+* Add VIRTUALENV_NO_DOWNLOAD=1 to all calls to virtualenv to address breakages
+  from venv downloading the latest pip
+
+Despite us having broken lockstep, we are continuing to release new versions of
+all Certbot components during releases for the time being, however, the only
+package with changes other than its version number was:
+
+* certbot-apache
 
 More details about these changes can be found on our GitHub repo.
 
