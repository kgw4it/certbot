--- conflicted
+++ resolved
@@ -83,15 +83,9 @@
                 kwargs["ipv6"] = ip_version
                 new_address = (server_address[0],) + (port,) + server_address[2:]
                 new_args = (new_address,) + remaining_args
-<<<<<<< HEAD
-                server = ServerClass(*new_args, **kwargs)
-            except socket.error:
-                logger.debug("Failed to bind to %s:%s using %s", new_address[0],
-=======
                 server = ServerClass(*new_args, **kwargs) # pylint: disable=star-args
                 logger.debug(
                     "Successfully bound to %s:%s using %s", new_address[0],
->>>>>>> fd6702b8
                     new_address[1], "IPv6" if ip_version else "IPv4")
             except socket.error:
                 if self.servers:
