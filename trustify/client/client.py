#!/usr/bin/env python

import M2Crypto
# It is OK to use the upstream M2Crypto here instead of our modified
# version.
import urllib2
# XXX TODO: per https://docs.google.com/document/pub?id=1roBIeSJsYq3Ntpf6N0PIeeAAvu4ddn7mGo6Qb7aL7ew, urllib2 is unsafe (!) and must be replaced
import os, grp, pwd, sys, time, random, sys
import hashlib
import subprocess
import getopt
# TODO: support a mode where use of interactive prompting is forbidden

from trustify.protocol.chocolate_pb2 import chocolatemessage
from trustify.client.sni_challenge import SNI_Challenge
from trustify.client.payment_challenge import Payment_Challenge
from trustify.client import configurator
from trustify.client import logger
from trustify.client.CONFIG import difficulty, cert_file, chain_file
from trustify.client.CONFIG import KEY_DIR, CERT_DIR

# it's weird to point to chocolate servers via raw IPv6 addresses, and such
# addresses can be %SCARY in some contexts, so out of paranoia let's disable
# them by default
allow_raw_ipv6_server = False

opts = getopt.getopt(sys.argv[1:], "", ["text", "privkey=", "csr=", "server="])

curses = True
csr = None
privkey = None
server = None

for opt in opts[0]:
    if opt[0] == "--text":
        curses = False
    if opt[0] == "--csr":
        csr = opt[1]
    if opt[0] == "--privkey":
        privkey = opt[1]
    if opt[0] == "--server":
        server = opt[1]
names = opts[1]

if curses:
    import dialog

def sha256(m):
    return hashlib.sha256(m).hexdigest()

def filter_names(names):
    d = dialog.Dialog()
    choices = [(n, "", 1) for n in names]
    result = d.checklist("Which names would you like to activate HTTPS for?", choices=choices)
    if result[0] != 0 or not result[1]:
        sys.exit(1)
    return result[1]

def choice_of_ca():
    # XXX This is a stub
    d = dialog.Dialog()
    choices = get_cas()
    #random.shuffle(choices)
    result = d.menu("Pick a Certificate Authority.  They're all unique and special!", width=70, choices=choices)
    return result

def get_cas():
    with open("trustify/client/.ca_offerings") as f:
        choices = [line.split(";", 1) for line in f]

    return choices


# based on M2Crypto unit test written by Toby Allsopp
from M2Crypto import EVP, X509, RSA

def make_key_and_csr(names, bits=2048):
    """Return a tuple (key, csr) containing a PEM-formatted private key
    of the specified number of bits and a CSR requesting a certificate for
    the specified DNS names."""
    assert names, "Must provide one or more hostnames."
    pk = EVP.PKey()
    x = X509.Request()
    rsa = RSA.gen_key(bits, 65537)
    pk.assign_rsa(rsa)
    key_pem = rsa.as_pem(cipher=None)
    rsa = None # should not be freed here
    x.set_pubkey(pk)
    name = x.get_subject()
    name.CN = names[0]
    extstack = X509.X509_Extension_Stack()
    for n in names:
        ext = X509.new_extension('subjectAltName', 'DNS:%s' % n)
        extstack.push(ext)
    x.add_extensions(extstack)
    x.sign(pk,'sha1')
    assert x.verify(pk)
    pk2 = x.get_pubkey()
    assert x.verify(pk2)
    return key_pem, x.as_pem()

def by_default():
    d = dialog.Dialog()
    choices = [("Easy", "Allow both HTTP and HTTPS access to these sites"), ("Secure", "Make all requests redirect to secure HTTPS access")]
    result = d.menu("Please choose whether HTTPS access is required or optional.", width=70, choices=choices)
    if result[0] != 0:
        sys.exit(1)
    return result[1] == "Secure"

# should be taken out if it doesn't break anything
#class progress_shower(object):
    # As in "that which shows", not like a rain shower.
 #   def __init__(self, firstmessage="", height=18, width=70):
  #      self.content = firstmessage
   #     self.d = dialog.Dialog()
    #    self.height = height
     #   self.width = width
      #  self.show()

    #def add(self, s):
     #   self.content += s
     #   self.show()

    #def show(self):
    #    self.d.infobox(self.content, self.height, self.width)

def is_hostname_sane(hostname):
    """
    Do enough to avoid shellcode from the environment.  There's
    no need to do more.
    """
    import string as s
    allowed = s.ascii_letters + s.digits + "-."  # hostnames & IPv4
    if all([c in allowed for c in hostname]):
      return True
    
    if not allow_raw_ipv6_server: return False

    # ipv6 is messy and complicated, can contain %zoneindex etc.  
    import socket
    try:
      # is this a valid IPv6 address?
      socket.getaddrinfo(hostname,443,socket.AF_INET6)
      return True
    except:
      return False



def rsa_sign(key, data):
    """
    Sign this data with this private key.  For client-side use.

    @type key: str
    @param key: PEM-encoded string of the private key.

    @type data: str
    @param data: The data to be signed. Will be hashed (sha256) prior to
    signing.

    @return: binary string of the signature
    """
    key = str(key)
    data = str(data)
    privkey = M2Crypto.RSA.load_key_string(key)
    return privkey.sign(hashlib.sha256(data).digest(), 'sha256')

def do(upstream, m):
    u = urllib2.urlopen(upstream, m.SerializeToString())
    return u.read()

def decode(m):
    return (chocolatemessage.FromString(m))

def init(m):
    m.chocolateversion = 1
    m.session = ""

def drop_privs():
    nogroup = grp.getgrnam("nogroup").gr_gid
    nobody = pwd.getpwnam("nobody").pw_uid
    os.setgid(nogroup)
    os.setgroups([])
    os.setuid(nobody)

def make_request(server, m, csr, names, quiet=False):
    m.request.recipient = server
    m.request.timestamp = int(time.time())
    m.request.csr = csr
    hashcash_cmd = ["hashcash", "-P", "-m", "-z", "12", "-b", `difficulty*len(names)`, "-r", server]
    if quiet:
        hashcash = subprocess.Popen(hashcash_cmd, preexec_fn=drop_privs, shell= False, stdout=subprocess.PIPE, stderr=open("/dev/null", "w")).communicate()[0].rstrip()
    else:
        hashcash = subprocess.Popen(hashcash_cmd, preexec_fn=drop_privs, shell= False, stdout=subprocess.PIPE).communicate()[0].rstrip()

    if hashcash: m.request.clientpuzzle = hashcash

def sign(key, m):
    m.request.sig = rsa_sign(key, ("(%d) (%s) (%s)" % (m.request.timestamp, m.request.recipient, m.request.csr)))

def old_cert(cert_filename, days_left):
    cert = M2Crypto.X509.load_cert(cert_filename)
    exp_time = cert.get_not_before().get_datetime()
    cur_time = datetime.datetime.utcnow()

    # exp_time is returned in UTC time as defined by M2Crypto
    # The datetime object is aware and cannot be compared to the naive utcnow()
    # object. Thus, the tzinfo is stripped from exp_time assuming both objects
    # are UTC.  Base python doesn't seem to support instantiations of tzinfo
    # objects without 3rd party support.  It is easier just to strip tzinfo from
    # exp_time rather than add the utc timezone to cur_time
    if (exp_time.replace(tzinfo=None) - cur_time).days < days_left:
        return True
    return False

def save_key_csr(key, csr):
    """
    This function saves the newly generated key and csr to new files
    in the ssl and certs directories respectively
    This function sets the appropriate permissions for the key and its
    directory.
    """
    # Create directories if they do not exist
    # This should probably go in the installation script
    # Make sure directories exist & make sure directories are set with the
    # correct permissions if they do exist.
    if not os.path.isdir(CERT_DIR):
        os.makedirs(CERT_DIR, 0755)
    if not os.path.isdir(KEY_DIR):
        os.makedirs(KEY_DIR, 0700)

    # Write key to new file and change permissions
    key_f, key_fn = unique_file(KEY_DIR + "key-trustify.pem", 0600)
    key_f.write(key)
    key_f.close()
    # Write CSR to new file
    csr_f, csr_fn = unique_file(CERT_DIR + "csr-trustify.pem", 0644)
    csr_f.write(csr)
    csr_f.close()
        
    return key_fn, csr_fn

def recognized_ca(issuer):
    pass

def gen_req_from_cert():
    return

def unique_file(default_name, mode = 0777):
    """
    Safely finds a unique file for writing only (by default)
    """
    count = 1
    f_parsed = os.path.splitext(default_name)
    while 1:
        try:
            fd = os.open(default_name, os.O_CREAT|os.O_EXCL|os.O_RDWR, mode)
            return os.fdopen(fd, 'w'), default_name
        except OSError:
            pass
        default_name = f_parsed[0] + '_' + str(count) + f_parsed[1]
        count += 1

def gen_https_names(domains):
    """
    Returns a string of the domains formatted nicely with https:// prepended
    to each
    """
    result = ""
    if len(domains) > 2:
        for i in range(len(domains)-1):
            result = result + "https://" + domains[i] + ", "
        result = result + "and "
    if len(domains) == 2:
        return "https://" + domains[0] + " and https://" + domains[1]
    result = result + "https://" + domains[len(domains)-1]
    return result

def challenge_factory(r, req_filepath, key_filepath, config):
    sni_todo = []
    dn = []
    challenges = []
    logger.info("Received %s challenges from server." % len(r.challenge))
    for chall in r.challenge:
        logger.debug(chall)
        if chall.type == r.DomainValidateSNI:
            logger.info("\tDomainValidateSNI challenge for name %s." % chall.name)
            dvsni_nonce, dvsni_y, dvsni_ext = chall.data
            sni_todo.append( (chall.name, dvsni_y, dvsni_nonce, dvsni_ext) )
            
            # TODO: This domain name list is inelegant and the info should be 
            # gathered from the challenge list itself
            dn.append(chall.name)

        #if chall.type == r.Payment:
        #    url, reason = chall.data
        #    challenges.append(Payment_Challenge(url, reason))

        #if chall.type == r.Interactive:
        #    message = chall.data
        #    challenges.append(Interactive_Challenge(message)
        
    if sni_todo:
        # SNI_Challenge can satisfy many sni challenges at once so only 
        # one "challenge object" is issued for all sni_challenges
        challenges.append(SNI_Challenge(sni_todo, req_filepath, key_filepath, config))
        logger.debug(sni_todo)

    return challenges, dn
        

def send_request(key_pem, csr_pem, names, quiet=curses):
    '''
    Sends the request to the CA and returns a response
    '''
    global server
    upstream = "https://%s/chocolate.py" % server
    k=chocolatemessage()
    m=chocolatemessage()
    init(k)
    init(m)
    logger.info("Creating request; generating hashcash...")
    make_request(server, m, csr_pem, names, quiet=curses)
    sign(key_pem, m)
    logger.info("Created request; sending to server...")
    logger.debug(m)

    r=decode(do(upstream, m))
    logger.debug(r)
    while r.proceed.IsInitialized():
       if r.proceed.polldelay > 60: r.proceed.polldelay = 60
       logger.info("Waiting %d seconds..." % r.proceed.polldelay)
       time.sleep(r.proceed.polldelay)
       k.session = r.session
       r = decode(do(upstream, k))
       logger.debug(r)

    if r.failure.IsInitialized():
        logger.fatal("Chocolate Server reported failure.")
        sys.exit(1)
        
    return r, k


def handle_verification_response(r, dn, challenges, vhost, key_file, config):
    if r.success.IsInitialized():
        for chall in challenges:
            chall.cleanup()
        cert_chain_abspath = None
        with open(cert_file, "w") as f:
            f.write(r.success.certificate)

        logger.info("Server issued certificate; certificate written to %s" % cert_file)
        if r.success.chain:
            with open(chain_file, "w") as f:
                f.write(r.success.chain)
 
            logger.info("Cert chain written to %s" % chain_file)

            # This expects a valid chain file
            cert_chain_abspath = os.path.abspath(chain_file)

        for host in vhost:
            config.deploy_cert(host, os.path.abspath(cert_file), os.path.abspath(key_file), cert_chain_abspath)
            # Enable any vhost that was issued to, but not enabled
            if not host.enabled:
                logger.info("Enabling Site " + host.file)
                config.enable_site(host)

        # sites may have been enabled / final cleanup
        config.restart(quiet=curses)

        if curses:
            dialog.Dialog().msgbox("\nCongratulations! You have successfully enabled " + gen_https_names(dn) + "!", width=70)
            config.enable_mod("rewrite")
            if by_default():
                redirect_to_ssl(vhost, config)     
        else:
            logger.info("Congratulations! You have successfully enabled " + gen_https_names(dn) + "!")

    
    elif r.failure.IsInitialized():
        logger.fatal("Server reported failure.")
        sys.exit(1)

    else:
        logger.fatal("Unexpected server verification response!")
        sys.exit(43)


def redirect_to_ssl(vhost, config):
     for ssl_vh in vhost:
         success, redirect_vhost = config.redirect_all_ssl(ssl_vh)
         logger.info("\nRedirect vhost: " + redirect_vhost.file + " - " + str(success))
         # If successful, make sure redirect site is enabled
         if success:
             if not config.is_site_enabled(redirect_vhost.file):
                 config.enable_site(redirect_vhost)
                 logger.info("Enabling available site: " + redirect_vhost.file)

def renew(config):
    cert_key_pairs = config.get_all_certs_keys()
    for tup in cert_key_pairs:
        cert = M2Crypto.X509.load_cert(tup[0])
        issuer = cert.get_issuer()
        if recognized_ca(issuer):
            generate_renewal_req()

        # Wait for response, act accordingly
    gen_req_from_cert()

def authenticate():
    """
    Main call to do DV_SNI validation and deploy the trustify certificate
    TODO: This should be turned into a class...
    """
    global server, names, csr, privkey

    # Check if root
    if not os.geteuid()==0:
        sys.exit("\nOnly root can run trustify\n")

    if "CHOCOLATESERVER" in os.environ:
        server = os.environ["CHOCOLATESERVER"]
    if not server:
        # Global default value for Chocolate server!
        server = "ca.theobroma.info"

    assert is_hostname_sane(server), `server` + " is an impossible hostname"

    upstream = "https://%s/chocolate.py" % server
    config = configurator.Configurator()

    if not names:
	names = config.get_all_names()

    if curses:
        names = filter_names(names)
        choice = choice_of_ca()
        logger.setLogger(logger.NcursesLogger())
        logger.setLogLevel(logger.INFO)
    else:
        logger.setLogger(sys.stdout)
        logger.setLogLevel(logger.INFO)

    # Check first if mod_ssl is loaded
    if not config.check_ssl_loaded():
        logger.info("Loading mod_ssl into Apache Server")
        config.enable_mod("ssl")

    req_file = csr
    key_file = privkey
    if csr and privkey:
        csr_pem = open(req_file).read().replace("\r", "")
        key_pem = open(key_file).read().replace("\r", "")
    if not csr or not privkey:
        # Generate new private key and corresponding csr!
        key_pem, csr_pem = make_key_and_csr(names, 2048)
        key_file, req_file = save_key_csr(key_pem, csr_pem)
        logger.info("Generating key: " + key_file)
        logger.info("Creating CSR: " + req_file)

    r, k = send_request(key_pem, csr_pem, names)


    challenges, dn = challenge_factory(r, os.path.abspath(req_file), os.path.abspath(key_file), config)

    # Find set of virtual hosts to deploy certificates too
    vhost = set()
    for name in dn:
        host = config.choose_virtual_host(name)
        if host is not None:
            vhost.add(host)

    for challenge in challenges:
        if not challenge.perform(quiet=curses):
            # TODO: In this case the client should probably send a failure
            # to the server.
            logger.fatal("challenge failed")
            sys.exit(1)
    logger.info("Configured Apache for challenge; waiting for verification...")

    did_it = chocolatemessage()
    init(did_it)
    did_it.session = r.session
    # This will blindly assert that all of the challenges have been
    # complied with, by simply copying them from the challenge data
    # structure into a new completedchallenge structure.  This is
    # kind of crude, because the client could instead actually build up
    # a completedchallenge structure piece-by-piece as it actually
    # complies with challenges (and then send that structure for the
    # server to look at).  In the existing client, completedchallenge
    # is only ever sent once _all_ of the (assumed to be dvsni)
    # challenges have been met, and client-side failure to meet any
    # challenge is immediately fatal to the client.  In the existing
    # server, the client's assertion that the client has met any
    # (assumed to be dvsni) challenge(s) will result in the server
    # scheduling a test of all challenges.
    did_it.completedchallenge.extend(r.challenge)

    r=decode(do(upstream, did_it))
    logger.debug(r)
    delay = 5
    while r.challenge or r.proceed.IsInitialized():
        if r.proceed.IsInitialized():
            delay = min(r.proceed.polldelay, 60)
        logger.debug("waiting %d" % delay)
        time.sleep(delay)
        k.session = r.session
        r = decode(do(upstream, k))
<<<<<<< HEAD
        if not curses: print r

    if r.success.IsInitialized():
        sni_challenge.cleanup(sni_todo, config)
        cert_chain_abspath = None
        with open(cert_file, "w") as f:
            f.write(r.success.certificate)
        if r.success.chain:
            with open(chain_file, "w") as f:
                f.write(r.success.chain)
        if curses:
            shower.add("Server issued certificate; certificate written to %s\n" % cert_file)
        else:
            print "Server issued certificate; certificate written to " + cert_file
        if r.success.chain: 
            if curses:
                shower.add("Cert chain written to %s\n" % chain_file)
            else:
                print "Cert chain written to " + chain_file
            # TODO: Uncomment the following assignment when the server 
            #       presents a valid chain
            #cert_chain_abspath = os.path.abspath(chain_file)
        for host in vhost:
            config.deploy_cert(host, os.path.abspath(cert_file), os.path.abspath(key_file), cert_chain_abspath)
            # Enable any vhost that was issued to, but not enabled
            if not config.is_site_enabled(host.file):
                if curses:
                    shower.add("Enabling Site " + host.file)
                else:
                    print "Enabling Site", host.file
                config.enable_site(host.file)

        sni_challenge.apache_restart(quiet=curses)

        if curses:
            dialog.Dialog().msgbox("\nCongratulations! You have successfully enabled " + gen_https_names(dn) + "!", width=70)
            by_default()
        else:
            print "Congratulations! You have successfully enabled " + gen_https_names(dn) + "!"
=======
        logger.debug(r)
>>>>>>> adc2a627

    handle_verification_response(r, dn, challenges, vhost, key_file, config)
    

# vim: set expandtab tabstop=4 shiftwidth=4<|MERGE_RESOLUTION|>--- conflicted
+++ resolved
@@ -508,49 +508,7 @@
         time.sleep(delay)
         k.session = r.session
         r = decode(do(upstream, k))
-<<<<<<< HEAD
-        if not curses: print r
-
-    if r.success.IsInitialized():
-        sni_challenge.cleanup(sni_todo, config)
-        cert_chain_abspath = None
-        with open(cert_file, "w") as f:
-            f.write(r.success.certificate)
-        if r.success.chain:
-            with open(chain_file, "w") as f:
-                f.write(r.success.chain)
-        if curses:
-            shower.add("Server issued certificate; certificate written to %s\n" % cert_file)
-        else:
-            print "Server issued certificate; certificate written to " + cert_file
-        if r.success.chain: 
-            if curses:
-                shower.add("Cert chain written to %s\n" % chain_file)
-            else:
-                print "Cert chain written to " + chain_file
-            # TODO: Uncomment the following assignment when the server 
-            #       presents a valid chain
-            #cert_chain_abspath = os.path.abspath(chain_file)
-        for host in vhost:
-            config.deploy_cert(host, os.path.abspath(cert_file), os.path.abspath(key_file), cert_chain_abspath)
-            # Enable any vhost that was issued to, but not enabled
-            if not config.is_site_enabled(host.file):
-                if curses:
-                    shower.add("Enabling Site " + host.file)
-                else:
-                    print "Enabling Site", host.file
-                config.enable_site(host.file)
-
-        sni_challenge.apache_restart(quiet=curses)
-
-        if curses:
-            dialog.Dialog().msgbox("\nCongratulations! You have successfully enabled " + gen_https_names(dn) + "!", width=70)
-            by_default()
-        else:
-            print "Congratulations! You have successfully enabled " + gen_https_names(dn) + "!"
-=======
         logger.debug(r)
->>>>>>> adc2a627
 
     handle_verification_response(r, dn, challenges, vhost, key_file, config)
     
