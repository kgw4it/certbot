"""Functionality for autorenewal and associated juggling of configurations"""
from __future__ import print_function
import copy
import glob
import logging
import os
import traceback

import six
import zope.component

import OpenSSL

from letsencrypt import configuration
from letsencrypt import cli
from letsencrypt import constants

from letsencrypt import crypto_util
from letsencrypt import errors
<<<<<<< HEAD
from letsencrypt import le_util
=======
from letsencrypt import hooks
>>>>>>> f645cf33
from letsencrypt import storage
from letsencrypt.plugins import disco as plugins_disco

logger = logging.getLogger(__name__)

# These are the items which get pulled out of a renewal configuration
# file's renewalparams and actually used in the client configuration
# during the renewal process. We have to record their types here because
# the renewal configuration process loses this information.
STR_CONFIG_ITEMS = ["config_dir", "logs_dir", "work_dir", "user_agent",
                    "server", "account", "authenticator", "installer",
                    "standalone_supported_challenges"]
INT_CONFIG_ITEMS = ["rsa_key_size", "tls_sni_01_port", "http01_port"]


def renewal_conf_files(config):
    """Return /path/to/*.conf in the renewal conf directory"""
    return glob.glob(os.path.join(config.renewal_configs_dir, "*.conf"))


def _reconstitute(config, full_path):
    """Try to instantiate a RenewableCert, updating config with relevant items.

    This is specifically for use in renewal and enforces several checks
    and policies to ensure that we can try to proceed with the renwal
    request. The config argument is modified by including relevant options
    read from the renewal configuration file.

    :param configuration.NamespaceConfig config: configuration for the
        current lineage
    :param str full_path: Absolute path to the configuration file that
        defines this lineage

    :returns: the RenewableCert object or None if a fatal error occurred
    :rtype: `storage.RenewableCert` or NoneType

    """
    try:
        renewal_candidate = storage.RenewableCert(
            full_path, configuration.RenewerConfiguration(config))
    except (errors.CertStorageError, IOError):
        logger.warning("Renewal configuration file %s is broken. Skipping.", full_path)
        logger.debug("Traceback was:\n%s", traceback.format_exc())
        return None
    if "renewalparams" not in renewal_candidate.configuration:
        logger.warning("Renewal configuration file %s lacks "
                       "renewalparams. Skipping.", full_path)
        return None
    renewalparams = renewal_candidate.configuration["renewalparams"]
    if "authenticator" not in renewalparams:
        logger.warning("Renewal configuration file %s does not specify "
                       "an authenticator. Skipping.", full_path)
        return None
    # Now restore specific values along with their data types, if
    # those elements are present.
    try:
        _restore_required_config_elements(config, renewalparams)
        _restore_plugin_configs(config, renewalparams)
    except (ValueError, errors.Error) as error:
        logger.warning(
            "An error occurred while parsing %s. The error was %s. "
            "Skipping the file.", full_path, error.message)
        logger.debug("Traceback was:\n%s", traceback.format_exc())
        return None

    try:
        config.domains = [le_util.enforce_domain_sanity(d)
                          for d in renewal_candidate.names()]
    except errors.ConfigurationError as error:
        logger.warning("Renewal configuration file %s references a cert "
                       "that contains an invalid domain name. The problem "
                       "was: %s. Skipping.", full_path, error)
        return None

    return renewal_candidate


def _restore_webroot_config(config, renewalparams):
    """
    webroot_map is, uniquely, a dict, and the general-purpose configuration
    restoring logic is not able to correctly parse it from the serialized
    form.
    """
    if "webroot_map" in renewalparams:
        if not cli.set_by_cli("webroot_map"):
            config.namespace.webroot_map = renewalparams["webroot_map"]
    elif "webroot_path" in renewalparams:
        logger.info("Ancient renewal conf file without webroot-map, restoring webroot-path")
        wp = renewalparams["webroot_path"]
        if isinstance(wp, str):  # prior to 0.1.0, webroot_path was a string
            wp = [wp]
        config.namespace.webroot_path = wp


def _restore_plugin_configs(config, renewalparams):
    """Sets plugin specific values in config from renewalparams

    :param configuration.NamespaceConfig config: configuration for the
        current lineage
    :param configobj.Section renewalparams: Parameters from the renewal
        configuration file that defines this lineage

    """
    # Now use parser to get plugin-prefixed items with correct types
    # XXX: the current approach of extracting only prefixed items
    #      related to the actually-used installer and authenticator
    #      works as long as plugins don't need to read plugin-specific
    #      variables set by someone else (e.g., assuming Apache
    #      configurator doesn't need to read webroot_ variables).
    # Note: if a parameter that used to be defined in the parser is no
    #      longer defined, stored copies of that parameter will be
    #      deserialized as strings by this logic even if they were
    #      originally meant to be some other type.
    if renewalparams["authenticator"] == "webroot":
        _restore_webroot_config(config, renewalparams)
        plugin_prefixes = []
    else:
        plugin_prefixes = [renewalparams["authenticator"]]

    if renewalparams.get("installer", None) is not None:
        plugin_prefixes.append(renewalparams["installer"])
    for plugin_prefix in set(plugin_prefixes):
        for config_item, config_value in six.iteritems(renewalparams):
            if config_item.startswith(plugin_prefix + "_") and not cli.set_by_cli(config_item):
                # Values None, True, and False need to be treated specially,
                # As their types aren't handled correctly by configobj
                if config_value in ("None", "True", "False"):
                    # bool("False") == True
                    # pylint: disable=eval-used
                    setattr(config.namespace, config_item, eval(config_value))
                else:
                    cast = cli.argparse_type(config_item)
                    setattr(config.namespace, config_item, cast(config_value))


def _restore_required_config_elements(config, renewalparams):
    """Sets non-plugin specific values in config from renewalparams

    :param configuration.NamespaceConfig config: configuration for the
        current lineage
    :param configobj.Section renewalparams: parameters from the renewal
        configuration file that defines this lineage

    """
    # string-valued items to add if they're present
    for config_item in STR_CONFIG_ITEMS:
        if config_item in renewalparams and not cli.set_by_cli(config_item):
            value = renewalparams[config_item]
            # Unfortunately, we've lost type information from ConfigObj,
            # so we don't know if the original was NoneType or str!
            if value == "None":
                value = None
            setattr(config.namespace, config_item, value)
    # int-valued items to add if they're present
    for config_item in INT_CONFIG_ITEMS:
        if config_item in renewalparams and not cli.set_by_cli(config_item):
            config_value = renewalparams[config_item]
            # the default value for http01_port was None during private beta
            if config_item == "http01_port" and config_value == "None":
                logger.info("updating legacy http01_port value")
                int_value = cli.flag_default("http01_port")
            else:
                try:
                    int_value = int(config_value)
                except ValueError:
                    raise errors.Error(
                        "Expected a numeric value for {0}".format(config_item))
            setattr(config.namespace, config_item, int_value)


def should_renew(config, lineage):
    "Return true if any of the circumstances for automatic renewal apply."
    if config.renew_by_default:
        logger.info("Auto-renewal forced with --force-renewal...")
        return True
    if lineage.should_autorenew(interactive=True):
        logger.info("Cert is due for renewal, auto-renewing...")
        return True
    if config.dry_run:
        logger.info("Cert not due for renewal, but simulating renewal for dry run")
        return True
    logger.info("Cert not yet due for renewal")
    return False


def _avoid_invalidating_lineage(config, lineage, original_server):
    "Do not renew a valid cert with one from a staging server!"
    def _is_staging(srv):
        return srv == constants.STAGING_URI or "staging" in srv

    # Some lineages may have begun with --staging, but then had production certs
    # added to them
    latest_cert = OpenSSL.crypto.load_certificate(
        OpenSSL.crypto.FILETYPE_PEM, open(lineage.cert).read())
    # all our test certs are from happy hacker fake CA, though maybe one day
    # we should test more methodically
    now_valid = "fake" not in repr(latest_cert.get_issuer()).lower()

    if _is_staging(config.server):
        if not _is_staging(original_server) or now_valid:
            if not config.break_my_certs:
                names = ", ".join(lineage.names())
                raise errors.Error(
                    "You've asked to renew/replace a seemingly valid certificate with "
                    "a test certificate (domains: {0}). We will not do that "
                    "unless you use the --break-my-certs flag!".format(names))


def renew_cert(config, domains, le_client, lineage):
    "Renew a certificate lineage."
    renewal_params = lineage.configuration["renewalparams"]
    original_server = renewal_params.get("server", cli.flag_default("server"))
    _avoid_invalidating_lineage(config, lineage, original_server)
    new_certr, new_chain, new_key, _ = le_client.obtain_certificate(domains)
    if config.dry_run:
        logger.info("Dry run: skipping updating lineage at %s",
                    os.path.dirname(lineage.cert))
    else:
        prior_version = lineage.latest_common_version()
        new_cert = OpenSSL.crypto.dump_certificate(
            OpenSSL.crypto.FILETYPE_PEM, new_certr.body.wrapped)
        new_chain = crypto_util.dump_pyopenssl_chain(new_chain)
        renewal_conf = configuration.RenewerConfiguration(config.namespace)
        lineage.save_successor(prior_version, new_cert, new_key.pem, new_chain, renewal_conf)
        lineage.update_all_links_to(lineage.latest_common_version())

    hooks.renew_hook(config, domains, lineage.live_dir)
    # TODO: Check return value of save_successor


def _renew_describe_results(config, renew_successes, renew_failures,
                            renew_skipped, parse_failures):
    def _status(msgs, category):
        return "  " + "\n  ".join("%s (%s)" % (m, category) for m in msgs)
    if config.dry_run:
        print("** DRY RUN: simulating 'letsencrypt renew' close to cert expiry")
        print("**          (The test certificates below have not been saved.)")
    print()
    if renew_skipped:
        print("The following certs are not due for renewal yet:")
        print(_status(renew_skipped, "skipped"))
    if not renew_successes and not renew_failures:
        print("No renewals were attempted.")
    elif renew_successes and not renew_failures:
        print("Congratulations, all renewals succeeded. The following certs "
              "have been renewed:")
        print(_status(renew_successes, "success"))
    elif renew_failures and not renew_successes:
        print("All renewal attempts failed. The following certs could not be "
              "renewed:")
        print(_status(renew_failures, "failure"))
    elif renew_failures and renew_successes:
        print("The following certs were successfully renewed:")
        print(_status(renew_successes, "success"))
        print("\nThe following certs could not be renewed:")
        print(_status(renew_failures, "failure"))

    if parse_failures:
        print("\nAdditionally, the following renewal configuration files "
              "were invalid: ")
        print(_status(parse_failures, "parsefail"))

    if config.dry_run:
        print("** DRY RUN: simulating 'letsencrypt renew' close to cert expiry")
        print("**          (The test certificates above have not been saved.)")


def renew_all_lineages(config):
    """Examine each lineage; renew if due and report results"""

    if config.domains != []:
        raise errors.Error("Currently, the renew verb is only capable of "
                           "renewing all installed certificates that are due "
                           "to be renewed; individual domains cannot be "
                           "specified with this action. If you would like to "
                           "renew specific certificates, use the certonly "
                           "command. The renew verb may provide other options "
                           "for selecting certificates to renew in the future.")
    renewer_config = configuration.RenewerConfiguration(config)
    renew_successes = []
    renew_failures = []
    renew_skipped = []
    parse_failures = []
    for renewal_file in renewal_conf_files(renewer_config):
        print("Processing " + renewal_file)
        lineage_config = copy.deepcopy(config)

        # Note that this modifies config (to add back the configuration
        # elements from within the renewal configuration file).
        try:
            renewal_candidate = _reconstitute(lineage_config, renewal_file)
        except Exception as e:  # pylint: disable=broad-except
            logger.warning("Renewal configuration file %s produced an "
                           "unexpected error: %s. Skipping.", renewal_file, e)
            logger.debug("Traceback was:\n%s", traceback.format_exc())
            parse_failures.append(renewal_file)
            continue

        try:
            if renewal_candidate is None:
                parse_failures.append(renewal_file)
            else:
                # XXX: ensure that each call here replaces the previous one
                zope.component.provideUtility(lineage_config)
                if should_renew(lineage_config, renewal_candidate):
                    plugins = plugins_disco.PluginsRegistry.find_all()
                    from letsencrypt import main
                    main.obtain_cert(lineage_config, plugins, renewal_candidate)
                    renew_successes.append(renewal_candidate.fullchain)
                else:
                    renew_skipped.append(renewal_candidate.fullchain)
        except Exception as e:  # pylint: disable=broad-except
            # obtain_cert (presumably) encountered an unanticipated problem.
            logger.warning("Attempting to renew cert from %s produced an "
                           "unexpected error: %s. Skipping.", renewal_file, e)
            logger.debug("Traceback was:\n%s", traceback.format_exc())
            renew_failures.append(renewal_candidate.fullchain)

    # Describe all the results
    _renew_describe_results(config, renew_successes, renew_failures,
                            renew_skipped, parse_failures)

    if renew_failures or parse_failures:
        raise errors.Error("{0} renew failure(s), {1} parse failure(s)".format(
            len(renew_failures), len(parse_failures)))
    else:
        logger.debug("no renewal failures")<|MERGE_RESOLUTION|>--- conflicted
+++ resolved
@@ -17,11 +17,8 @@
 
 from letsencrypt import crypto_util
 from letsencrypt import errors
-<<<<<<< HEAD
 from letsencrypt import le_util
-=======
 from letsencrypt import hooks
->>>>>>> f645cf33
 from letsencrypt import storage
 from letsencrypt.plugins import disco as plugins_disco
 
