#!/bin/sh -ex
# pip installs the requested packages in editable mode and runs unit tests on
# them. Each package is installed and tested in the order they are provided
# before the script moves on to the next package. If CERTBOT_NO_PIN is set not
# set to 1, packages are installed using certbot-auto's requirements file as
# constraints.

if [ "$CERTBOT_NO_PIN" = 1 ]; then
  pip_install="pip install -e"
else
  pip_install="$(dirname $0)/pip_install_editable.sh"
fi

for requirement in "$@" ; do
  $pip_install $requirement
  pkg=$(echo $requirement | cut -f1 -d\[)  # remove any extras such as [dev]
  if [ $pkg = "." ]; then
    pkg="certbot"
  else
    # Work around a bug in pytest/importlib for the deprecated Python 3.3.
    # See https://travis-ci.org/certbot/certbot/jobs/308774157#L1333.
    pkg=$(echo "$pkg" | tr - _)
  fi
<<<<<<< HEAD
  nosetests $pkg --processes=-1 --process-timeout=100
=======
  pytest --numprocesses auto --quiet --pyargs $pkg
>>>>>>> b9b329ec
done<|MERGE_RESOLUTION|>--- conflicted
+++ resolved
@@ -21,9 +21,5 @@
     # See https://travis-ci.org/certbot/certbot/jobs/308774157#L1333.
     pkg=$(echo "$pkg" | tr - _)
   fi
-<<<<<<< HEAD
-  nosetests $pkg --processes=-1 --process-timeout=100
-=======
   pytest --numprocesses auto --quiet --pyargs $pkg
->>>>>>> b9b329ec
 done