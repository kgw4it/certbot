#!/bin/bash -e
# pip installs packages using pinned package versions. If CERTBOT_OLDEST is set
# to 1, a combination of tools/oldest_constraints.txt and
# tools/dev_constraints.txt is used, otherwise, a combination of certbot-auto's
# requirements file and tools/dev_constraints.txt is used. The other file
# always takes precedence over tools/dev_constraints.txt.

# get the root of the Certbot repo
tools_dir=$(dirname $("$(dirname $0)/readlink.py" $0))
dev_constraints="$tools_dir/dev_constraints.txt"
merge_reqs="$tools_dir/merge_requirements.py"
test_constraints=$(mktemp)
trap "rm -f $test_constraints" EXIT

if [ "$CERTBOT_OLDEST" = 1 ]; then
    cp "$tools_dir/oldest_constraints.txt" "$test_constraints"
else
    repo_root=$(dirname "$tools_dir")
    certbot_requirements="$repo_root/letsencrypt-auto-source/pieces/dependency-requirements.txt"
    sed -n -e 's/^\([^[:space:]]*==[^[:space:]]*\).*$/\1/p' "$certbot_requirements" > "$test_constraints"
fi

set -x

# install the requested packages using the pinned requirements as constraints
<<<<<<< HEAD
pip install --constraint $certbot_auto_constraints --constraint $dev_constraints "$@"
=======
pip install -q --constraint <("$merge_reqs" "$dev_constraints" "$test_constraints") "$@"
>>>>>>> a1713c0b
<|MERGE_RESOLUTION|>--- conflicted
+++ resolved
@@ -23,8 +23,4 @@
 set -x
 
 # install the requested packages using the pinned requirements as constraints
-<<<<<<< HEAD
-pip install --constraint $certbot_auto_constraints --constraint $dev_constraints "$@"
-=======
-pip install -q --constraint <("$merge_reqs" "$dev_constraints" "$test_constraints") "$@"
->>>>>>> a1713c0b
+pip install -q --constraint <("$merge_reqs" "$dev_constraints" "$test_constraints") "$@"